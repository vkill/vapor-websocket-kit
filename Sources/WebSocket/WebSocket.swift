import Crypto

/// Represents a client connected via WebSocket protocol.
/// Use this to receive text/data frames and send responses.
///
///      ws.onText { ws, string in
///         ws.send(string.reversed())
///      }
///
public final class WebSocket: BasicWorker {
    
    /// Available WebSocket modes. Either `Client` or `Server`.
    internal enum Mode {
        
        /// Uses socket in `Client` mode
        case client
        
        /// Uses socket in `Server` mode
        case server
        
        /// RFC 6455 Section 5.1
        /// To avoid confusing network intermediaries (such as intercepting proxies) and
        /// for security reasons that are further, a client MUST mask all frames that it
        /// sends to the server.
        /// The server MUST close the connection upon receiving a frame that is not masked.
        /// A server MUST NOT mask any frames that it sends to the client.
        /// A client MUST close a connection if it detects a masked frame.
        ///
        /// RFC 6455 Section 5.3
        /// The masking key is a 32-bit value chosen at random by the client.
        /// When preparing a masked frame, the client MUST pick a fresh masking
        /// key from the set of allowed 32-bit values.
        internal func makeMaskKey() -> WebSocketMaskingKey? {
            switch self {
            case .client:
                let buffer = try? CryptoRandom().generateData(count: 4).map { $0 }
                return buffer.flatMap(WebSocketMaskingKey.init)
            case .server:
                return  nil
            }
        }
    }
    
    /// See `BasicWorker`.
    public var eventLoop: EventLoop {
        return channel.eventLoop
    }

    /// Outbound `WebSocketEventHandler`.
    private let channel: Channel
    
    /// `WebSocket` processing mode.
    internal let mode: Mode

    /// See `onText(...)`.
    var onTextCallback: (WebSocket, String) -> ()

    /// See `onBinary(...)`.
    var onBinaryCallback: (WebSocket, Data) -> ()

    /// See `onError(...)`.
    var onErrorCallback: (WebSocket, Error) -> ()

    /// See `onCloseCode(...)`.
    var onCloseCodeCallback: (WebSocketErrorCode) -> ()

    /// Creates a new `WebSocket` using the supplied `Channel` and `Mode`.
    /// Use `httpProtocolUpgrader(...)` to create a protocol upgrader that can create `WebSocket`s.
    internal init(channel: Channel, mode: Mode) {
        self.channel = channel
        self.mode = mode
        self.isClosed = false
        self.onTextCallback = { _, _ in }
        self.onBinaryCallback = { _, _ in }
        self.onErrorCallback = { _, _ in }
        self.onCloseCodeCallback = { _ in }
    }

    // MARK: Receive

    /// Adds a callback to this `WebSocket` to receive text-formatted messages.
    ///
    ///     ws.onText { ws, string in
    ///         ws.send(string.reversed())
    ///     }
    ///
    /// Use `onBinary(_:)` to handle binary-formatted messages.
    ///
    /// - parameters:
    ///     - callback: Closure to accept incoming text-formatted data.
    ///                 This will be called every time the connected client sends text.
    public func onText(_ callback: @escaping (WebSocket, String) -> ()) {
        onTextCallback = callback
    }

    /// Adds a callback to this `WebSocket` to receive binary-formatted messages.
    ///
    ///     ws.onBinary { ws, data in
    ///         print(data)
    ///     }
    ///
    /// Use `onText(_:)` to handle text-formatted messages.
    ///
    /// - parameters:
    ///     - callback: Closure to accept incoming binary-formatted data.
    ///                 This will be called every time the connected client sends binary-data.
    public func onBinary(_ callback: @escaping (WebSocket, Data) -> ()) {
        onBinaryCallback = callback
    }

    /// Adds a callback to this `WebSocket` to handle errors.
    ///
    ///     ws.onError { ws, error in
    ///         print(error)
    ///     }
    ///
    /// - parameters:
    ///     - callback: Closure to handle error's caught during this connection.
    public func onError(_ callback: @escaping (WebSocket, Error) -> ()) {
        onErrorCallback = callback
    }

    /// Adds a callback to this `WebSocket` to handle incoming close codes.
    ///
    ///     ws.onCloseCode { closeCode in
    ///         print(closeCode)
    ///     }
    ///
    /// - parameters:
    ///     - callback: Closure to handle received close codes.
    public func onCloseCode(_ callback: @escaping (WebSocketErrorCode) -> ()) {
        onCloseCodeCallback = callback
    }

    // MARK: Send

    /// Sends text-formatted data to the connected client.
    ///
    ///     ws.onText { ws, string in
    ///         ws.send(string.reversed())
    ///     }
    ///
    /// - parameters:
    ///     - text: `String` to send as text-formatted data to the client.
    ///     - promise: Optional `Promise` to complete when the send is finished.
    public func send<S>(_ text: S, promise: Promise<Void>? = nil) where S: Collection, S.Element == Character {
        return send(text: String(text), promise: promise)
    }

    /// Sends binary-formatted data to the connected client.
    ///
    ///     ws.onText { ws, string in
    ///         ws.send([0x68, 0x69])
    ///     }
    ///
    /// - parameters:
    ///     - text: `Data` to send as binary-formatted data to the client.
    ///     - promise: Optional `Promise` to complete when the send is finished.
    public func send(_ binary: Data, promise: Promise<Void>? = nil) {
        return send(binary: binary, promise: promise)
    }

    /// Sends text-formatted data to the connected client.
    ///
    ///     ws.onText { ws, string in
    ///         ws.send(text: string.reversed())
    ///     }
    ///
    /// - parameters:
    ///     - text: `LosslessDataConvertible` to send as text-formatted data to the client.
    ///     - promise: Optional `Promise` to complete when the send is finished.
    public func send(text: LosslessDataConvertible, promise: Promise<Void>? = nil) {
        send(text, opcode: .text, promise: promise)
    }

    /// Sends binary-formatted data to the connected client.
    ///
    ///     ws.onText { ws, string in
    ///         ws.send(binary: [0x68, 0x69])
    ///     }
    ///
    /// - parameters:
    ///     - data: `LosslessDataConvertible` to send as binary-formatted data to the client.
    ///     - promise: Optional `Promise` to complete when the send is finished.
    public func send(binary: LosslessDataConvertible, promise: Promise<Void>? = nil) {
        send(binary, opcode: .binary, promise: promise)
    }

    // MARK: Close

    /// `true` if the `WebSocket` has been closed.
    public internal(set) var isClosed: Bool

    /// A `Future` that will be completed when the `WebSocket` closes.
    public var onClose: Future<Void> {
        return channel.closeFuture
    }

    /// Closes the `WebSocket`'s connection, disconnecting the client.
    ///
    /// - parameters:
    ///     - code: Optional `WebSocketCloseCode` to send before closing the connection.
    ///             If a code is provided, the WebSocket will wait until an acknowledgment is
    ///             received from the server before actually closing the connection.
    public func close(code: WebSocketErrorCode? = nil) {
        guard !isClosed else {
            return
        }
        self.isClosed = true
        if let code = code {
            sendClose(code: code)
        } else {
            channel.close(promise: nil)
        }
    }

    // MARK: Private

    /// Private just send close code.
    private func sendClose(code: WebSocketErrorCode) {
        var buffer = channel.allocator.buffer(capacity: 2)
        buffer.write(webSocketErrorCode: code)
        send(buffer, opcode: .connectionClose, promise: nil)
    }

    /// Private send that accepts a raw `WebSocketOpcode`.
    private func send(_ data: LosslessDataConvertible, opcode: WebSocketOpcode, promise: Promise<Void>?) {
        guard !isClosed else { return }
        let data = data.convertToData()
        var buffer = channel.allocator.buffer(capacity: data.count)
        buffer.write(bytes: data)
<<<<<<< HEAD
        let maskKey = WebSocketMaskingKey.generateRandom()
        send(WebSocketFrame(fin: true, opcode: opcode, maskKey: maskKey, data: buffer), promise: promise)
=======
        send(buffer, opcode: opcode, promise: promise)
>>>>>>> 7f89aa90
    }

    /// Private send that accepts a raw `WebSocketFrame`.
    private func send(_ buffer: ByteBuffer, opcode: WebSocketOpcode, promise: Promise<Void>?) {
        let maskKey = mode.makeMaskKey()
        let frame = WebSocketFrame(
            fin: true,
            opcode: opcode,
            maskKey: maskKey,
            data: buffer
        )
        channel.writeAndFlush(frame, promise: promise)
    }
}

fileprivate extension WebSocketMaskingKey {
    
    static func generateRandom() -> WebSocketMaskingKey? {
        let randomValue: UnsafeBufferPointer? = try? CryptoRandom()
            .generateData(count: 4)
            .withByteBuffer { $0 }
        return randomValue.flatMap(WebSocketMaskingKey.init)
    }
    
}<|MERGE_RESOLUTION|>--- conflicted
+++ resolved
@@ -229,12 +229,9 @@
         let data = data.convertToData()
         var buffer = channel.allocator.buffer(capacity: data.count)
         buffer.write(bytes: data)
-<<<<<<< HEAD
+        #warning("Make this dynamic")
         let maskKey = WebSocketMaskingKey.generateRandom()
         send(WebSocketFrame(fin: true, opcode: opcode, maskKey: maskKey, data: buffer), promise: promise)
-=======
-        send(buffer, opcode: opcode, promise: promise)
->>>>>>> 7f89aa90
     }
 
     /// Private send that accepts a raw `WebSocketFrame`.
